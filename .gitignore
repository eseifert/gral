<<<<<<< HEAD
target/
=======
# Maven output folder
**/target
# Gradle temporary files
**/.gradle
# Gradle output folder
**/build
>>>>>>> bf0c9b4e
<|MERGE_RESOLUTION|>--- conflicted
+++ resolved
@@ -1,10 +1,4 @@
-<<<<<<< HEAD
-target/
-=======
-# Maven output folder
-**/target
 # Gradle temporary files
-**/.gradle
+.gradle
 # Gradle output folder
-**/build
->>>>>>> bf0c9b4e
+build